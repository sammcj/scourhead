{
  "name": "scourhead",
  "productName": "Scourhead",
  "homepage": "https://scourhead.com",
  "version": "1.1.10",
  "description": "Scour the web for whatever you're looking for",
  "main": "dist/main.js",
  "scripts": {
    "start": "tsc && npm run copy-static-files && ./download-chromium.sh --no-overwrite && electron .",
    "build": "tsc && npm run copy-static-files",
    "copy-static-files": "copyfiles -u 1 'src/*.html' dist && copyfiles -u 1 'src/css/*.css' dist && copyfiles -u 1 src/img/* dist && copyfiles -u 1 'icons/**/*' dist/icons",
    "dev": "ts-node ./src/main.ts",
    "clean": "rm -rf dist",
    "build-mac-arm64": "npm run build && ./download-chromium.sh mac && electron-builder --mac --arm64",
    "build-mac-x64": "npm run build && ./download-chromium.sh mac-x64 && electron-builder --mac --x64",
    "build-win-arm64": "npm run build && ./download-chromium.sh win && electron-builder --win --arm64",
    "build-win-x64": "npm run build && ./download-chromium.sh win && electron-builder --win --x64",
    "build-linux-arm64": "npm run build && ./download-chromium.sh linux && electron-builder --linux --arm64",
    "build-linux-x64": "npm run build && ./download-chromium.sh linux && electron-builder --linux --x64",
    "create-scour-file": "ts-node ./src/tests/createScourFile.ts",
    "create-search-queries": "ts-node ./src/tests/createSearchQueries.ts",
    "run-search": "ts-node ./src/tests/runSearch.ts",
    "parse-pages": "ts-node ./src/tests/parsePages.ts",
    "convert-to-csv": "ts-node ./src/tests/convertToCsv.ts"
  },
  "keywords": [
    "web search",
    "automation",
    "data extraction",
    "AI-powered search",
    "web crawling",
    "data collection",
    "browser automation"
  ],
  "author": {
    "name": "Zach Rattner",
    "email": "zach@zachrattner.com"
  },
  "bugs": {
    "url": "https://github.com/zachrattner/scourhead/issues",
    "email": "zach@zachrattner.com"
  },
  "license": "MIT",
  "config": {
    "forge": {
      "packagerConfig": {
        "icon": "./icons/mac/icon.icns"
      }
    }
  },
  "dependencies": {
    "axios": "^1.7.9",
    "json-2-csv": "^5.5.8",
    "playwright": "^1.50.1"
  },
  "build": {
    "appId": "com.zachrattner.scourhead",
    "mac": {
      "category": "public.app-category.productivity",
      "executableName": "scourhead",
      "target": "dmg",
      "icon": "icons/mac/icon.icns",
      "extendInfo": {
        "CFBundleDocumentTypes": [
          {
            "CFBundleTypeName": "Scour File",
            "CFBundleTypeExtensions": [
              "scour"
            ],
            "CFBundleTypeIconFile": "Scourhead.icns",
            "CFBundleTypeRole": "Editor"
          }
        ]
      },
      "hardenedRuntime": true,
      "gatekeeperAssess": true,
      "entitlements": "entitlements.mac.plist",
      "entitlementsInherit": "entitlements.mac.plist"
    },
    "extraResources": [
      {
        "from": "browsers",
        "to": "browsers"
      }
    ],
    "linux": {
      "target": [
        "AppImage",
        "deb"
      ],
      "icon": "icons/linux/icon.png",
      "maintainer": "Zach Rattner <zach@zachrattner.com>",
      "category": "Utility"
    },
    "win": {
      "target": [
        "nsis",
        "zip"
      ],
      "icon": "icons/win/icon.ico"
    },
    "protocols": [
      {
        "name": "Scour",
        "schemes": [
          "scour"
        ]
      }
    ],
    "fileAssociations": [
      {
        "ext": "scour",
        "name": "Scour File",
        "icon": "./icons/png/1024x1024.png",
        "role": "Editor"
      }
    ],
    "files": [
      "dist/**/*",
      "node_modules/playwright/**/*",
      "browsers/**/*"
    ],
    "directories": {
      "output": "release",
      "buildResources": "build"
    }
  },
  "devDependencies": {
<<<<<<< HEAD
    "@types/node": "^22.13.1",
    "copyfiles": "^2.4.1",
    "electron": "^34.0.2",
    "electron-builder": "^26.0.3",
=======
    "@types/electron": "^1.6.12",
    "@types/node": "^22.13.1",
    "copyfiles": "^2.4.1",
    "electron": "^34.1.1",
    "electron-builder": "^25.1.8",
>>>>>>> 15141314
    "ts-node": "^10.9.2",
    "typescript": "^5.7.3"
  }
}<|MERGE_RESOLUTION|>--- conflicted
+++ resolved
@@ -126,18 +126,10 @@
     }
   },
   "devDependencies": {
-<<<<<<< HEAD
-    "@types/node": "^22.13.1",
-    "copyfiles": "^2.4.1",
-    "electron": "^34.0.2",
-    "electron-builder": "^26.0.3",
-=======
-    "@types/electron": "^1.6.12",
     "@types/node": "^22.13.1",
     "copyfiles": "^2.4.1",
     "electron": "^34.1.1",
     "electron-builder": "^25.1.8",
->>>>>>> 15141314
     "ts-node": "^10.9.2",
     "typescript": "^5.7.3"
   }
